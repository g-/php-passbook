<?php

/*
 * This file is part of the Passbook package.
 *
 * (c) Eymen Gunay <eymen@egunay.com>
 *
 * For the full copyright and license information, please view the LICENSE
 * file that was distributed with this source code.
 */

namespace Passbook;

<<<<<<< HEAD
use ZipArchive;
use SplFileObject;
use RecursiveDirectoryIterator;
use RecursiveIteratorIterator;
=======
>>>>>>> aa65c925
use Exception;
use Passbook\Certificate\P12;
use Passbook\Certificate\WWDR;
use Passbook\Exception\FileException;
use Passbook\Pass\Image;
use RecursiveDirectoryIterator;
use RecursiveIteratorIterator;
use SplFileObject;
use ZipArchive;

/**
 * PassFactory - Creates .pkpass files
 *
 * @author Eymen Gunay <eymen@egunay.com>
 */
class PassFactory
{
    /**
     * Output path for generated pass files
     *
     * @var string
     */
    protected $outputPath = '';

    /**
     * Overwrite if pass exists
     *
     * @var bool
     */
    protected $overwrite = false;

    /**
     * Pass type identifier
     *
     * @var string
     */
    protected $passTypeIdentifier;

    /**
     * Team identifier
     *
     * @var string
     */
    protected $teamIdentifier;

    /**
     * Organization name
     *
     * @var string
     */
    protected $organizationName;

    /**
     * P12 file
<<<<<<< HEAD
     * @var \Passbook\Certificate\P12Interface
=======
     *
     * @var \Passbook\Certificate\P12
>>>>>>> aa65c925
     */
    protected $p12;

    /**
     * WWDR file
<<<<<<< HEAD
     * @var \Passbook\Certificate\WWDRInterface
=======
     *
     * @var \Passbook\Certificate\WWDR
>>>>>>> aa65c925
     */
    protected $wwdr;

    /**
     * @var bool - skip signing the pass; should only be used for testing
     */
    protected $skipSignature;

    /**
     * Pass file extension
     *
     * @var string
     */
    const PASS_EXTENSION = '.pkpass';

    public function __construct($passTypeIdentifier, $teamIdentifier, $organizationName, $p12File, $p12Pass, $wwdrFile)
    {
        // Required pass information
        $this->passTypeIdentifier = $passTypeIdentifier;
        $this->teamIdentifier = $teamIdentifier;
        $this->organizationName = $organizationName;
        // Create certificate objects
        $this->p12 = new P12($p12File, $p12Pass);
        $this->wwdr = new WWDR($wwdrFile);
    }

    /**
     * Set outputPath
     *
     * @param string
     * @return $this
     */
    public function setOutputPath($outputPath)
    {
        $this->outputPath = $outputPath;

        return $this;
    }

    /**
     * Get outputPath
     *
     * @return string
     * @return $this
     */
    public function getOutputPath()
    {
        return $this->outputPath;
    }

    /**
     * Set overwrite
     *
     * @param boolean
     * @return $this
     */
    public function setOverwrite($overwrite)
    {
        $this->overwrite = $overwrite;

        return $this;
    }

    /**
     * Get overwrite
     *
     * @return boolean
     */
    public function isOverwrite()
    {
        return $this->overwrite;
    }

    /**
     * Set skip signature
     *
     * When set, the pass will not be signed when packaged. This should only
     * be used for testing.
     *
     * @param boolean
     * @return $this
     */
    public function setSkipSignature($skipSignature)
    {
        $this->skipSignature = $skipSignature;

        return $this;
    }

    /**
     * Get overwrite
     * @return boolean
     */
    public function getSkipSignature()
    {
        return $this->skipSignature;
    }

    /**
     * Serialize pass
     *
<<<<<<< HEAD
     * @param  \Passbook\PassInterface $pass
=======
     * @param  PassInterface $pass
     *
>>>>>>> aa65c925
     * @return string
     */
    public static function serialize(PassInterface $pass)
    {
        return json_encode($pass->toArray());
    }

    /**
     * Creates a pkpass file
     *
<<<<<<< HEAD
     * @param  \Passbook\PassInterface $pass
=======
     * @param  PassInterface $pass
     *
>>>>>>> aa65c925
     * @throws FileException          If an IO error occurred
     * @return SplFileObject
     */
    public function package(PassInterface $pass)
    {
        if ($pass->getSerialNumber() == '') {
            throw new \InvalidArgumentException('Pass must have a serial number to be packaged');
        }

        $this->populateRequiredInformation($pass);

        // Serialize pass
        $json = self::serialize($pass);

        $outputPath = rtrim($this->getOutputPath(), DIRECTORY_SEPARATOR) . DIRECTORY_SEPARATOR;
        $passDir = $outputPath . $pass->getSerialNumber() . DIRECTORY_SEPARATOR;
        $passDirExists = file_exists($passDir);
        if ($passDirExists && !$this->isOverwrite()) {
            throw new FileException("Temporary pass directory already exists");
        } elseif (!$passDirExists && !mkdir($passDir, 0777, true)) {
            throw new FileException("Couldn't create temporary pass directory");
        }

        // Pass.json
        $passJSONFile = $passDir . 'pass.json';
        file_put_contents($passJSONFile, $json);

        // Images
<<<<<<< HEAD
        /** @var \Passbook\Pass\Image $image */
=======
        /** @var Image $image */
>>>>>>> aa65c925
        foreach ($pass->getImages() as $image) {
            $fileName = $passDir . $image->getContext();
            if ($image->isRetina()) {
                $fileName .= '@2x';
            }
            $fileName .= '.' . $image->getExtension();
            copy($image->getPathname(), $fileName);
        }

        // Localizations
<<<<<<< HEAD
        foreach ( $pass->getLocalizations() as $localization) {
=======
        foreach ($pass->getLocalizations() as $localization) {
>>>>>>> aa65c925
            // Create dir (LANGUAGE.lproj)
            $localizationDir = $passDir . $localization->getLanguage() . '.lproj' . DIRECTORY_SEPARATOR;
            mkdir($localizationDir, 0777, true);

            // pass.strings File (Format: "token" = "value")
            $localizationStringsFile = $localizationDir . 'pass.strings';
<<<<<<< HEAD
            file_put_contents($localizationStringsFile, $localization->getStringsFileOutput() );
=======
            file_put_contents($localizationStringsFile, $localization->getStringsFileOutput());
>>>>>>> aa65c925

            // Localization images
            foreach ($localization->getImages() as $image) {
                $fileName = $localizationDir . $image->getContext();
                if ($image->isRetina()) {
                    $fileName .= '@2x';
                }
<<<<<<< HEAD
                $fileName .= '.'.$image->getExtension();
=======
                $fileName .= '.' . $image->getExtension();
>>>>>>> aa65c925
                copy($image->getPathname(), $fileName);
            }
        }

<<<<<<< HEAD
        // Manifest.json - recursove, also add files in sub directories
        $manifestJSONFile = $passDir . 'manifest.json';
        $manifest = array();
        $files = new RecursiveIteratorIterator(new RecursiveDirectoryIterator($passDir), RecursiveIteratorIterator::SELF_FIRST);
        foreach ($files as $file)
        {
            // Ignore "." and ".." folders
            if( in_array(substr($file, strrpos($file, '/')+1), array('.', '..')) ) continue;
            //
            $filepath = realpath($file);
            if (is_file($filepath) === true)
            {
                $relativePathName = str_replace($passDir , '' , $file->getPathname() );
                $manifest[$relativePathName] = sha1_file($filepath);
            }
        }
        file_put_contents($manifestJSONFile, json_encode($manifest , JSON_UNESCAPED_SLASHES));
=======
        // Manifest.json - recursive, also add files in sub directories
        $manifestJSONFile = $passDir . 'manifest.json';
        $manifest = array();
        $files = new RecursiveIteratorIterator(
            new RecursiveDirectoryIterator($passDir),
            RecursiveIteratorIterator::SELF_FIRST
        );
        foreach ($files as $file) {
            // Ignore "." and ".." folders
            if (in_array(substr($file, strrpos($file, '/') + 1), array('.', '..'))) {
                continue;
            }
            //
            $filePath = realpath($file);
            if (is_file($filePath) === true) {
                $relativePathName = str_replace($passDir, '', $file->getPathname());
                $manifest[$relativePathName] = sha1_file($filePath);
            }
        }
        file_put_contents($manifestJSONFile, json_encode($manifest, JSON_UNESCAPED_SLASHES));
>>>>>>> aa65c925

        // Signature
        $this->sign($passDir, $manifestJSONFile);

        // Zip pass
        $zipFile = $outputPath . $pass->getSerialNumber() . self::PASS_EXTENSION;
        $this->zip($passDir, $zipFile);

        // Remove temporary pass directory
        $this->rrmdir($passDir);

        return new SplFileObject($zipFile);
    }

    /**
     * @param $passDir
     * @param $manifestJSONFile
     */
    private function sign($passDir, $manifestJSONFile)
    {
        if ($this->getSkipSignature()) {
            return;
        }

        $signatureFile = $passDir . 'signature';
        $p12 = file_get_contents($this->p12->getRealPath());
        $certs = array();
        if (openssl_pkcs12_read($p12, $certs, $this->p12->getPassword()) == true) {
            $certdata = openssl_x509_read($certs['cert']);
            $privkey = openssl_pkey_get_private($certs['pkey'], $this->p12->getPassword());
            openssl_pkcs7_sign(
                $manifestJSONFile,
                $signatureFile,
                $certdata,
                $privkey,
                array(),
                PKCS7_BINARY | PKCS7_DETACHED,
                $this->wwdr->getRealPath()
            );
            // Get signature content
            $signature = @file_get_contents($signatureFile);
            // Check signature content
            if (!$signature) {
                throw new FileException("Couldn't read signature file.");
            }
            // Delimiters
            $begin = 'filename="smime.p7s"';
            $end = '------';
            // Convert signature
            $signature = substr($signature, strpos($signature, $begin) + strlen($begin));
            $signature = substr($signature, 0, strpos($signature, $end));
            $signature = base64_decode($signature);
            // Put new signature
            if (!file_put_contents($signatureFile, $signature)) {
                throw new FileException("Couldn't write signature file.");
            }
        } else {
            throw new FileException("Error reading certificate file");
        }
    }

    /**
     * Creates a zip of a directory including all sub directories (recursive)
     * @param $source
     * @param $destination
     * @return bool
     * @throws Exception
     */
    private function zip ( $source , $destination )
    {
        if (!extension_loaded('zip') ) {
            throw new Exception("ZIP extension not available");
        }

<<<<<<< HEAD
        $zip = new ZipArchive();

        if (!$zip->open($destination, $this->isOverwrite() ? ZIPARCHIVE::OVERWRITE : ZipArchive::CREATE)) {
=======
        // Zip pass
        $zipFile = $outputPath . $pass->getSerialNumber() . self::PASS_EXTENSION;
        $this->zip($passDir, $zipFile);

        // Remove temporary pass directory
        $this->rrmdir($passDir);

        return new SplFileObject($zipFile);
    }


    /**
     * Creates a zip of a directory including all sub directories (recursive)
     *
     * @param $source
     * @param $destination
     *
     * @return bool
     * @throws Exception
     */
    private function zip($source, $destination)
    {
        if (!extension_loaded('zip')) {
            throw new Exception("ZIP extension not available");
        }

        $zip = new ZipArchive();
        $flags = $this->isOverwrite() ? ZipArchive::OVERWRITE | ZipArchive::CREATE : ZipArchive::CREATE;
        if (!$zip->open($destination, $flags)) {
>>>>>>> aa65c925
            throw new FileException("Couldn't open zip file.");
        }

        $source = str_replace('\\', '/', realpath($source));

<<<<<<< HEAD
        if (is_dir($source) === true)
        {
            $files = new RecursiveIteratorIterator(new RecursiveDirectoryIterator($source), RecursiveIteratorIterator::SELF_FIRST);

            foreach ($files as $file)
            {
                $file = str_replace('\\', '/', $file);

                // Ignore "." and ".." folders
                if( in_array(substr($file, strrpos($file, '/')+1), array('.', '..')) ) continue;
                //
                $file = realpath($file);

                if (is_dir($file) === true)
                {
                    $zip->addEmptyDir(str_replace($source . '/', '', $file . '/'));
                }
                else if (is_file($file) === true)
                {
                    $zip->addFromString(str_replace($source . '/', '', $file), file_get_contents($file));
                }
            }
        }
        else if (is_file($source) === true)
        {
            $zip->addFromString(basename($source), file_get_contents($source));
        }
=======
        if (is_dir($source) === true) {
            $files = new RecursiveIteratorIterator(new RecursiveDirectoryIterator($source), RecursiveIteratorIterator::SELF_FIRST);

            foreach ($files as $file) {
                $file = str_replace('\\', '/', $file);

                // Ignore "." and ".." folders
                if (in_array(substr($file, strrpos($file, '/') + 1), array('.', '..'))) {
                    continue;
                }
                $file = realpath($file);

                if (is_dir($file) === true) {
                    $zip->addEmptyDir(str_replace($source . '/', '', $file . '/'));
                } else if (is_file($file) === true) {
                    $zip->addFromString(str_replace($source . '/', '', $file), file_get_contents($file));
                }
            }
        } else if (is_file($source) === true) {
            $zip->addFromString(basename($source), file_get_contents($source));
        }
>>>>>>> aa65c925

        return $zip->close();
    }

    /**
     * Recursive folder remove
     * @param string $dir
<<<<<<< HEAD
=======
     *
>>>>>>> aa65c925
     * @return bool
     */
    private function rrmdir($dir)
    {
        $files = array_diff(scandir($dir), array('.', '..'));
        foreach ($files as $file) {
            is_dir("$dir/$file") ? $this->rrmdir("$dir/$file") : unlink("$dir/$file");
        }

        return rmdir($dir);
    }

    /**
     * @param PassInterface $pass
     */
    private function populateRequiredInformation(PassInterface $pass)
    {
        if (!$pass->getPassTypeIdentifier()) {
            $pass->setPassTypeIdentifier($this->passTypeIdentifier);
        }

        if (!$pass->getTeamIdentifier()) {
            $pass->setTeamIdentifier($this->teamIdentifier);
        }

        if (!$pass->getOrganizationName()) {
            $pass->setOrganizationName($this->organizationName);
        }
    }

}<|MERGE_RESOLUTION|>--- conflicted
+++ resolved
@@ -11,13 +11,6 @@
 
 namespace Passbook;
 
-<<<<<<< HEAD
-use ZipArchive;
-use SplFileObject;
-use RecursiveDirectoryIterator;
-use RecursiveIteratorIterator;
-=======
->>>>>>> aa65c925
 use Exception;
 use Passbook\Certificate\P12;
 use Passbook\Certificate\WWDR;
@@ -72,23 +65,15 @@
 
     /**
      * P12 file
-<<<<<<< HEAD
-     * @var \Passbook\Certificate\P12Interface
-=======
      *
      * @var \Passbook\Certificate\P12
->>>>>>> aa65c925
      */
     protected $p12;
 
     /**
      * WWDR file
-<<<<<<< HEAD
-     * @var \Passbook\Certificate\WWDRInterface
-=======
      *
      * @var \Passbook\Certificate\WWDR
->>>>>>> aa65c925
      */
     protected $wwdr;
 
@@ -190,12 +175,8 @@
     /**
      * Serialize pass
      *
-<<<<<<< HEAD
-     * @param  \Passbook\PassInterface $pass
-=======
      * @param  PassInterface $pass
      *
->>>>>>> aa65c925
      * @return string
      */
     public static function serialize(PassInterface $pass)
@@ -206,12 +187,8 @@
     /**
      * Creates a pkpass file
      *
-<<<<<<< HEAD
-     * @param  \Passbook\PassInterface $pass
-=======
      * @param  PassInterface $pass
      *
->>>>>>> aa65c925
      * @throws FileException          If an IO error occurred
      * @return SplFileObject
      */
@@ -240,11 +217,7 @@
         file_put_contents($passJSONFile, $json);
 
         // Images
-<<<<<<< HEAD
-        /** @var \Passbook\Pass\Image $image */
-=======
         /** @var Image $image */
->>>>>>> aa65c925
         foreach ($pass->getImages() as $image) {
             $fileName = $passDir . $image->getContext();
             if ($image->isRetina()) {
@@ -255,22 +228,14 @@
         }
 
         // Localizations
-<<<<<<< HEAD
-        foreach ( $pass->getLocalizations() as $localization) {
-=======
         foreach ($pass->getLocalizations() as $localization) {
->>>>>>> aa65c925
             // Create dir (LANGUAGE.lproj)
             $localizationDir = $passDir . $localization->getLanguage() . '.lproj' . DIRECTORY_SEPARATOR;
             mkdir($localizationDir, 0777, true);
 
             // pass.strings File (Format: "token" = "value")
             $localizationStringsFile = $localizationDir . 'pass.strings';
-<<<<<<< HEAD
-            file_put_contents($localizationStringsFile, $localization->getStringsFileOutput() );
-=======
             file_put_contents($localizationStringsFile, $localization->getStringsFileOutput());
->>>>>>> aa65c925
 
             // Localization images
             foreach ($localization->getImages() as $image) {
@@ -278,34 +243,11 @@
                 if ($image->isRetina()) {
                     $fileName .= '@2x';
                 }
-<<<<<<< HEAD
-                $fileName .= '.'.$image->getExtension();
-=======
                 $fileName .= '.' . $image->getExtension();
->>>>>>> aa65c925
                 copy($image->getPathname(), $fileName);
             }
         }
 
-<<<<<<< HEAD
-        // Manifest.json - recursove, also add files in sub directories
-        $manifestJSONFile = $passDir . 'manifest.json';
-        $manifest = array();
-        $files = new RecursiveIteratorIterator(new RecursiveDirectoryIterator($passDir), RecursiveIteratorIterator::SELF_FIRST);
-        foreach ($files as $file)
-        {
-            // Ignore "." and ".." folders
-            if( in_array(substr($file, strrpos($file, '/')+1), array('.', '..')) ) continue;
-            //
-            $filepath = realpath($file);
-            if (is_file($filepath) === true)
-            {
-                $relativePathName = str_replace($passDir , '' , $file->getPathname() );
-                $manifest[$relativePathName] = sha1_file($filepath);
-            }
-        }
-        file_put_contents($manifestJSONFile, json_encode($manifest , JSON_UNESCAPED_SLASHES));
-=======
         // Manifest.json - recursive, also add files in sub directories
         $manifestJSONFile = $passDir . 'manifest.json';
         $manifest = array();
@@ -326,7 +268,6 @@
             }
         }
         file_put_contents($manifestJSONFile, json_encode($manifest, JSON_UNESCAPED_SLASHES));
->>>>>>> aa65c925
 
         // Signature
         $this->sign($passDir, $manifestJSONFile);
@@ -388,34 +329,6 @@
         }
     }
 
-    /**
-     * Creates a zip of a directory including all sub directories (recursive)
-     * @param $source
-     * @param $destination
-     * @return bool
-     * @throws Exception
-     */
-    private function zip ( $source , $destination )
-    {
-        if (!extension_loaded('zip') ) {
-            throw new Exception("ZIP extension not available");
-        }
-
-<<<<<<< HEAD
-        $zip = new ZipArchive();
-
-        if (!$zip->open($destination, $this->isOverwrite() ? ZIPARCHIVE::OVERWRITE : ZipArchive::CREATE)) {
-=======
-        // Zip pass
-        $zipFile = $outputPath . $pass->getSerialNumber() . self::PASS_EXTENSION;
-        $this->zip($passDir, $zipFile);
-
-        // Remove temporary pass directory
-        $this->rrmdir($passDir);
-
-        return new SplFileObject($zipFile);
-    }
-
 
     /**
      * Creates a zip of a directory including all sub directories (recursive)
@@ -435,41 +348,11 @@
         $zip = new ZipArchive();
         $flags = $this->isOverwrite() ? ZipArchive::OVERWRITE | ZipArchive::CREATE : ZipArchive::CREATE;
         if (!$zip->open($destination, $flags)) {
->>>>>>> aa65c925
             throw new FileException("Couldn't open zip file.");
         }
 
         $source = str_replace('\\', '/', realpath($source));
 
-<<<<<<< HEAD
-        if (is_dir($source) === true)
-        {
-            $files = new RecursiveIteratorIterator(new RecursiveDirectoryIterator($source), RecursiveIteratorIterator::SELF_FIRST);
-
-            foreach ($files as $file)
-            {
-                $file = str_replace('\\', '/', $file);
-
-                // Ignore "." and ".." folders
-                if( in_array(substr($file, strrpos($file, '/')+1), array('.', '..')) ) continue;
-                //
-                $file = realpath($file);
-
-                if (is_dir($file) === true)
-                {
-                    $zip->addEmptyDir(str_replace($source . '/', '', $file . '/'));
-                }
-                else if (is_file($file) === true)
-                {
-                    $zip->addFromString(str_replace($source . '/', '', $file), file_get_contents($file));
-                }
-            }
-        }
-        else if (is_file($source) === true)
-        {
-            $zip->addFromString(basename($source), file_get_contents($source));
-        }
-=======
         if (is_dir($source) === true) {
             $files = new RecursiveIteratorIterator(new RecursiveDirectoryIterator($source), RecursiveIteratorIterator::SELF_FIRST);
 
@@ -491,7 +374,6 @@
         } else if (is_file($source) === true) {
             $zip->addFromString(basename($source), file_get_contents($source));
         }
->>>>>>> aa65c925
 
         return $zip->close();
     }
@@ -499,10 +381,7 @@
     /**
      * Recursive folder remove
      * @param string $dir
-<<<<<<< HEAD
-=======
-     *
->>>>>>> aa65c925
+     *
      * @return bool
      */
     private function rrmdir($dir)
