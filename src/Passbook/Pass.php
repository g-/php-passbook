<?php

/*
 * This file is part of the Passbook package.
 *
 * (c) Eymen Gunay <eymen@egunay.com>
 *
 * For the full copyright and license information, please view the LICENSE
 * file that was distributed with this source code.
 */

namespace Passbook;

use DateTime;
<<<<<<< HEAD
use Passbook\Pass\Structure;
use Passbook\Pass\LocalizationInterface;
use Passbook\Pass\StructureInterface;
use Passbook\Pass\BeaconInterface;
use Passbook\Pass\LocationInterface;
=======
use Passbook\Pass\Barcode;
>>>>>>> aa65c925
use Passbook\Pass\BarcodeInterface;
use Passbook\Pass\BeaconInterface;
use Passbook\Pass\ImageInterface;
use Passbook\Pass\LocalizationInterface;
use Passbook\Pass\LocationInterface;
use Passbook\Pass\Structure;
use Passbook\Pass\StructureInterface;

/**
 * Pass
 *
 * @author Eymen Gunay <eymen@egunay.com>
 * @author Sotaro Omura <http://omoon.org>
 * @author Dzamir <https://github.com/Dzamir>
 */
class Pass implements PassInterface
{
    /**
     * Serial number that uniquely identifies the pass.
     * No two passes with the same pass type identifier
     * may have the same serial number.
     *
     * @var string
     */
    protected $serialNumber;

    /**
     * Brief description of the pass,
     * used by the iOS accessibility technologies.
     *
     * @var string
     */
    protected $description;

    /**
     * Version of the file format.
     * The value must be 1.
     *
     * @var int
     */
    protected $formatVersion = 1;

    /**
     * Pass type
     *
     * @var string
     */
    protected $type;

    /**
     * Pass structure
     *
     * @var Structure
     */
    protected $structure;

    /**
     * Pass images
     *
     * @var ImageInterface[]
     */
    protected $images = array();

    /**
     * Beacons where the pass is relevant.
     *
     * @var array
     */
    protected $beacons = array();

    /**
     * A list of iTunes Store item identifiers
     * (also known as Adam IDs) for the associated apps.
     *
     * @var int[]
     */
    protected $associatedStoreIdentifiers = array();

    /**
     * Locations where the pass is relevant.
     * For example, the location of your store.
     *
     * @var array
     */
    protected $locations = array();

    /**
     * List of localizations
<<<<<<< HEAD
     * @var array
=======
     *
     * @var LocalizationInterface[]
>>>>>>> aa65c925
     */
    protected $localizations = array();

    /**
     * Date and time when the pass becomes relevant.
     * For example, the start time of a movie.
<<<<<<< HEAD
     * @var \DateTime
=======
     *
     * @var DateTime
>>>>>>> aa65c925
     */
    protected $relevantDate;

    /**
<<<<<<< HEAD
     * Maximum distance in meters from a relevant latitude and longitude that
     * the pass is relevant. This number is compared to the pass’s default
     * distance and the smaller value is used.
     * Available in iOS 7.0.
     * @var int
     */
    protected $maxDistance;

    /**
     * Barcodes available to be displayed of iOS 9 and later. The system uses
     * the first valid barcode in the array.
     * @var BarcodeInterface[]
     */
    protected $barcodes = array();

    /**
     * Barcode to be displayed for iOS 8 and earlier.
     * @var BarcodeInterface
=======
     * Date and time when the pass becomes relevant.
     * For example, the start time of a movie.
     *
     * @var Barcode
>>>>>>> aa65c925
     */
    protected $barcode;

    /**
     * Background color of the pass, specified as an CSS-style RGB triple.
     *
     * @var string rgb(23, 187, 82)
     */
    protected $backgroundColor;

    /**
     * Foreground color of the pass, specified as a CSS-style RGB triple.
     *
     * @var string rgb(100, 10, 110)
     */
    protected $foregroundColor;

    /**
     * Color of the label text, specified as a CSS-style RGB triple.
     *
     * @var string rgb(255, 255, 255)
     */
    protected $labelColor;

    /**
     * Text displayed next to the logo on the pass.
     *
     * @var string
     */
    protected $logoText;

    /**
     * If true, the strip image is displayed without a shine effect.
     *
     * @var string The default value is false
     */
    protected $suppressStripShine;

    /**
     * The authentication token to use with the web service.
     * The token must be 16 characters or longer.
     *
     * @var string
     */
    protected $authenticationToken;

    /**
     * The URL of a web service that conforms to the API described in Passbook Web Service Reference.
     * http://developer.apple.com/library/ios/documentation/PassKit/Reference/PassKit_WebService/WebService.html#//apple_ref/doc/uid/TP40011988
     *
     * @var string
     */
    protected $webServiceURL;

    /**
     * Pass type identifier
     *
     * @var string
     */
    protected $passTypeIdentifier;

    /**
     * Team identifier
     *
     * @var string
     */
    protected $teamIdentifier;

    /**
     * Organization name
     *
     * @var string
     */
    protected $organizationName;

    /**
     * Date and time when the pass expires.
<<<<<<< HEAD
     * @var \DateTime
=======
     *
     * @var DateTime
>>>>>>> aa65c925
     */
    protected $expirationDate;

    /**
     * Indicates that the pass is void—for example, a one time use coupon that has been redeemed. The default value is
     * false.
     *
     * @var boolean
     */
    protected $voided;

<<<<<<< HEAD
	/**
	 *
	 * A URL to be passed to the associated app when launching it.
	 * The app receives this URL in the application:didFinishLaunchingWithOptions: and application:handleOpenURL: methods of its app delegate.
	 * If this key is present, the associatedStoreIdentifiers key must also be present.
	 * @var string
	 */
	protected $appLaunchURL;
=======
    /**
     *
     * A URL to be passed to the associated app when launching it.
     * The app receives this URL in the application:didFinishLaunchingWithOptions: and application:handleOpenURL:
     * methods of its app delegate. If this key is present, the associatedStoreIdentifiers key must also be present.
     *
     * @var string
     */
    protected $appLaunchURL;
>>>>>>> aa65c925

    public function __construct($serialNumber, $description)
    {
        // Required
        $this->setSerialNumber($serialNumber);
        $this->setDescription($description);
    }

    public function toArray()
    {
        $array = array();

        // Structure
        if ($this->getStructure()) {
            $array[$this->getType()] = $this->getStructure()->toArray();
        }

        $properties = array(
            'serialNumber',
            'description',
            'formatVersion',
            'beacons',
            'locations',
            'maxDistance',
            'relevantDate',
            'barcode',
            'barcodes',
            'backgroundColor',
            'foregroundColor',
            'labelColor',
            'logoText',
            'suppressStripShine',
            'authenticationToken',
            'webServiceURL',
            'passTypeIdentifier',
            'teamIdentifier',
            'organizationName',
            'expirationDate',
            'voided',
            'appLaunchURL',
            'associatedStoreIdentifiers',
        );
        foreach ($properties as $property) {
            $method = 'is' . ucfirst($property);
            if (!method_exists($this, $method)) {
                $method = 'get' . ucfirst($property);
            }
            $val = $this->$method();
            if ($val instanceof \DateTime) {
                // Date
                $array[$property] = $val->format('c');
            } elseif (is_object($val)) {
                // Object
                /* @var ArrayableInterface $val */
                $array[$property] = $val->toArray();
            } elseif (is_scalar($val)) {
                // Scalar
                $array[$property] = $val;
            } elseif (is_array($val)) {
                // Array
                foreach ($val as $v) {
<<<<<<< HEAD
                    if ( is_object($v) ) {
                        /* @var ArrayableInterface $v */
=======
                    if (is_object($v)) {
>>>>>>> aa65c925
                        $array[$property][] = $v->toArray();
                    } else {
                        $array[$property][] = $v;
                    }
                }
            }
        }
        if ($this->getAssociatedStoreIdentifiers()) {
            $array['associatedStoreIdentifiers'] = $this->getAssociatedStoreIdentifiers();
        }

        return $array;
    }

    /**
     * {@inheritdoc}
     */
    public function setSerialNumber($serialNumber)
    {
        $this->serialNumber = strval($serialNumber);

        return $this;
    }

    /**
     * {@inheritdoc}
     */
    public function getSerialNumber()
    {
        return $this->serialNumber;
    }

    /**
     * {@inheritdoc}
     */
    public function setDescription($description)
    {
        $this->description = $description;

        return $this;
    }

    /**
     * {@inheritdoc}
     */
    public function getDescription()
    {
        return $this->description;
    }

    /**
     * {@inheritdoc}
     */
    public function getFormatVersion()
    {
        return $this->formatVersion;
    }

    /**
     * {@inheritdoc}
     */
    public function setFormatVersion($formatVersion)
    {
        $this->formatVersion = $formatVersion;

        return $this;
    }

    /**
     * {@inheritdoc}
     */
    public function getType()
    {
        return $this->type;
    }

    /**
     * {@inheritdoc}
     */
    public function setType($type)
    {
        $this->type = $type;

        return $this;
    }

    /**
     * {@inheritdoc}
     */
    public function setStructure(StructureInterface $structure)
    {
        $this->structure = $structure;

        return $this;
    }

    /**
     * {@inheritdoc}
     */
    public function getStructure()
    {
        return $this->structure;
    }

    /**
     * {@inheritdoc}
     */
    public function addImage(ImageInterface $image)
    {
        $this->images[] = $image;

        return $this;
    }

    /**
     * {@inheritdoc}
     */
    public function getImages()
    {
        return $this->images;
    }

    /**
     * {@inheritdoc}
     */
<<<<<<< HEAD
    public function addLocalization ( LocalizationInterface $localization )
=======
    public function addLocalization(LocalizationInterface $localization)
>>>>>>> aa65c925
    {
        $this->localizations[] = $localization;

        return $this;
    }

    /**
     * {@inheritdoc}
     */
<<<<<<< HEAD
    public function getLocalizations ()
=======
    public function getLocalizations()
>>>>>>> aa65c925
    {
        return $this->localizations;
    }

    /**
     * {@inheritdoc}
     */
    public function addAssociatedStoreIdentifier($associatedStoreIdentifier)
    {
        $this->associatedStoreIdentifiers[] = $associatedStoreIdentifier;

        return $this;
    }

    /**
     * {@inheritdoc}
     */
    public function getAssociatedStoreIdentifiers()
    {
        return $this->associatedStoreIdentifiers;
    }

    /**
     * {@inheritdoc}
     */
    public function addLocation(LocationInterface $location)
    {
        $this->locations[] = $location;

        return $this;
    }

    /**
     * {@inheritdoc}
     */
    public function getLocations()
    {
        return $this->locations;
    }

    /**
     * {@inheritdoc}
     */
    public function addBeacon(BeaconInterface $beacon)
    {
        $this->beacons[] = $beacon;

        return $this;
    }

    /**
     * {@inheritdoc}
     */
    public function getBeacons()
    {
        return $this->beacons;
    }

    /**
     * {@inheritdoc}
     */
    public function setRelevantDate(\DateTime $relevantDate)
    {
        $this->relevantDate = $relevantDate;

        return $this;
    }

    /**
     * {@inheritdoc}
     */
    public function getRelevantDate()
    {
        return $this->relevantDate;
    }

    /**
     * {@inheritdoc}
     */
    public function setMaxDistance(\DateTime $maxDistance)
    {
        $this->maxDistance = $maxDistance;

        return $this;
    }

    /**
     * {@inheritdoc}
     */
    public function getMaxDistance()
    {
        return $this->maxDistance;
    }

    /**
     * {@inheritdoc}
     */
    public function setBarcode(BarcodeInterface $barcode)
    {
        $this->barcode = $barcode;
        array_unshift($this->barcodes, $barcode);

        return $this;
    }

    /**
     * {@inheritdoc}
     */
    public function getBarcode()
    {
        return $this->barcode;
    }

    /**
     * {@inheritdoc}
     */
    public function addBarcode(BarcodeInterface $barcode)
    {
        $this->barcodes[] = $barcode;

        if (empty($this->barcode)) {
            $this->barcode = $barcode;
        }

        return $this;
    }

    /**
     * {@inheritdoc}
     */
    public function getBarcodes()
    {
        return $this->barcodes;
    }

    /**
     * {@inheritdoc}
     */
    public function setBackgroundColor($backgroundColor)
    {
        $this->backgroundColor = $backgroundColor;

        return $this;
    }

    /**
     * {@inheritdoc}
     */
    public function getBackgroundColor()
    {
        return $this->backgroundColor;
    }

    /**
     * {@inheritdoc}
     */
    public function setForegroundColor($foregroundColor)
    {
        $this->foregroundColor = $foregroundColor;

        return $this;
    }

    /**
     * {@inheritdoc}
     */
    public function getForegroundColor()
    {
        return $this->foregroundColor;
    }

    /**
     * {@inheritdoc}
     */
    public function setLabelColor($labelColor)
    {
        $this->labelColor = $labelColor;

        return $this;
    }

    /**
     * {@inheritdoc}
     */
    public function getLabelColor()
    {
        return $this->labelColor;
    }

    /**
     * {@inheritdoc}
     */
    public function setLogoText($logoText)
    {
        $this->logoText = $logoText;

        return $this;
    }

    /**
     * {@inheritdoc}
     */
    public function getLogoText()
    {
        return $this->logoText;
    }

    /**
     * {@inheritdoc}
     */
    public function setSuppressStripShine($suppressStripShine)
    {
        $this->suppressStripShine = $suppressStripShine;

        return $this;
    }

    /**
     * {@inheritdoc}
     */
    public function getSuppressStripShine()
    {
        return $this->suppressStripShine;
    }

    /**
     * {@inheritdoc}
     */
    public function setAuthenticationToken($authenticationToken)
    {
        $this->authenticationToken = $authenticationToken;

        return $this;
    }

    /**
     * {@inheritdoc}
     */
    public function getAuthenticationToken()
    {
        return $this->authenticationToken;
    }

    /**
     * {@inheritdoc}
     */
    public function setWebServiceURL($webServiceURL)
    {
        $this->webServiceURL = $webServiceURL;

        return $this;
    }

    /**
     * {@inheritdoc}
     */
    public function getWebServiceURL()
    {
        return $this->webServiceURL;
    }

    /**
     * {@inheritdoc}
     */
    public function setPassTypeIdentifier($passTypeIdentifier)
    {
        $this->passTypeIdentifier = $passTypeIdentifier;

        return $this;
    }

    /**
     * {@inheritdoc}
     */
    public function getPassTypeIdentifier()
    {
        return $this->passTypeIdentifier;
    }

    /**
     * {@inheritdoc}
     */
    public function setTeamIdentifier($teamIdentifier)
    {
        $this->teamIdentifier = $teamIdentifier;

        return $this;
    }

    /**
     * {@inheritdoc}
     */
    public function getTeamIdentifier()
    {
        return $this->teamIdentifier;
    }

    /**
     * {@inheritdoc}
     */
    public function setOrganizationName($organizationName)
    {
        $this->organizationName = $organizationName;

        return $this;
    }

    /**
     * {@inheritdoc}
     */
    public function getOrganizationName()
    {
        return $this->organizationName;
    }

<<<<<<< HEAD
	/**
=======
    /**
>>>>>>> aa65c925
     * {@inheritdoc}
     */
    public function setExpirationDate(\DateTime $expirationDate)
    {
        $this->expirationDate = $expirationDate;

        return $this;
    }

    /**
     * {@inheritdoc}
     */
    public function getExpirationDate()
    {
        return $this->expirationDate;
    }

    /**
     * {@inheritdoc}
     */
    public function setVoided($voided)
    {
        $this->voided = $voided;

        return $this;
    }

    /**
     * {@inheritdoc}
     */
    public function getVoided()
    {
        return $this->voided;
    }

    /**
     * {@inheritdoc}
     */
    public function setAppLaunchURL($appLaunchURL)
    {
        $this->appLaunchURL = $appLaunchURL;

        return $this;
    }

    /**
     * {@inheritdoc}
     */
    public function getAppLaunchURL()
    {
        return $this->appLaunchURL;
    }
}<|MERGE_RESOLUTION|>--- conflicted
+++ resolved
@@ -12,15 +12,7 @@
 namespace Passbook;
 
 use DateTime;
-<<<<<<< HEAD
-use Passbook\Pass\Structure;
-use Passbook\Pass\LocalizationInterface;
-use Passbook\Pass\StructureInterface;
-use Passbook\Pass\BeaconInterface;
-use Passbook\Pass\LocationInterface;
-=======
 use Passbook\Pass\Barcode;
->>>>>>> aa65c925
 use Passbook\Pass\BarcodeInterface;
 use Passbook\Pass\BeaconInterface;
 use Passbook\Pass\ImageInterface;
@@ -109,29 +101,20 @@
 
     /**
      * List of localizations
-<<<<<<< HEAD
-     * @var array
-=======
      *
      * @var LocalizationInterface[]
->>>>>>> aa65c925
      */
     protected $localizations = array();
 
     /**
      * Date and time when the pass becomes relevant.
      * For example, the start time of a movie.
-<<<<<<< HEAD
+     *
      * @var \DateTime
-=======
-     *
-     * @var DateTime
->>>>>>> aa65c925
      */
     protected $relevantDate;
 
     /**
-<<<<<<< HEAD
      * Maximum distance in meters from a relevant latitude and longitude that
      * the pass is relevant. This number is compared to the pass’s default
      * distance and the smaller value is used.
@@ -150,12 +133,6 @@
     /**
      * Barcode to be displayed for iOS 8 and earlier.
      * @var BarcodeInterface
-=======
-     * Date and time when the pass becomes relevant.
-     * For example, the start time of a movie.
-     *
-     * @var Barcode
->>>>>>> aa65c925
      */
     protected $barcode;
 
@@ -233,12 +210,8 @@
 
     /**
      * Date and time when the pass expires.
-<<<<<<< HEAD
+     *
      * @var \DateTime
-=======
-     *
-     * @var DateTime
->>>>>>> aa65c925
      */
     protected $expirationDate;
 
@@ -250,16 +223,6 @@
      */
     protected $voided;
 
-<<<<<<< HEAD
-	/**
-	 *
-	 * A URL to be passed to the associated app when launching it.
-	 * The app receives this URL in the application:didFinishLaunchingWithOptions: and application:handleOpenURL: methods of its app delegate.
-	 * If this key is present, the associatedStoreIdentifiers key must also be present.
-	 * @var string
-	 */
-	protected $appLaunchURL;
-=======
     /**
      *
      * A URL to be passed to the associated app when launching it.
@@ -269,7 +232,6 @@
      * @var string
      */
     protected $appLaunchURL;
->>>>>>> aa65c925
 
     public function __construct($serialNumber, $description)
     {
@@ -331,12 +293,8 @@
             } elseif (is_array($val)) {
                 // Array
                 foreach ($val as $v) {
-<<<<<<< HEAD
                     if ( is_object($v) ) {
                         /* @var ArrayableInterface $v */
-=======
-                    if (is_object($v)) {
->>>>>>> aa65c925
                         $array[$property][] = $v->toArray();
                     } else {
                         $array[$property][] = $v;
@@ -462,11 +420,7 @@
     /**
      * {@inheritdoc}
      */
-<<<<<<< HEAD
-    public function addLocalization ( LocalizationInterface $localization )
-=======
     public function addLocalization(LocalizationInterface $localization)
->>>>>>> aa65c925
     {
         $this->localizations[] = $localization;
 
@@ -476,11 +430,7 @@
     /**
      * {@inheritdoc}
      */
-<<<<<<< HEAD
-    public function getLocalizations ()
-=======
     public function getLocalizations()
->>>>>>> aa65c925
     {
         return $this->localizations;
     }
@@ -796,11 +746,7 @@
         return $this->organizationName;
     }
 
-<<<<<<< HEAD
-	/**
-=======
-    /**
->>>>>>> aa65c925
+    /**
      * {@inheritdoc}
      */
     public function setExpirationDate(\DateTime $expirationDate)
